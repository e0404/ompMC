--- conflicted
+++ resolved
@@ -62,9 +62,88 @@
 //verbose flag
 int verbose_flag;
 
+//Data Types and Structs
+struct Geom {
+    int *med_indices;           // index of the media in each voxel
+    double *med_densities;      // density of the medium in each voxel
+    
+    int isize;                  // number of voxels on each direction
+    int jsize;
+    int ksize;
+    
+    double *xbounds;            // boundaries of voxels on each direction
+    double *ybounds;
+    double *zbounds;
+};
+struct Geom geometry;
+
+struct Source {
+    int nmed;                   // number of media in phantom file
+    int spectrum;               // 0 : monoenergetic, 1 : spectrum
+    int charge;                 // 0 : photons, -1 : electron, +1 : positron
+    
+    /* For monoenergetic source */
+    double energy;
+    
+    /* For spectrum */
+    double deltak;              // number of elements in inverse CDF
+    double *cdfinv1;            // energy value of bin
+    double *cdfinv2;            // prob. that particle has energy xi
+    
+    /* Beamlets shape information */
+    int nbeamlets;               // number of beamlets per beam
+    int *ibeam;                  // index of beam per beamlet
+    
+    double *xsource;           // coordinates of the source of each beam
+    double *ysource;          
+    double *zsource;          
+        
+    double *xcorner;           // coordinates of the bixel corner
+    double *ycorner;           
+    double *zcorner;  
+    
+    double *xside1;           // coordinates of the first side of bixel
+    double *yside1;           
+    double *zside1;
+    
+    double *xside2;           // coordinates of the second side of bixel
+    double *yside2;           
+    double *zside2;
+        
+};
+struct Source source;
+
+
+
+enum sourceGeometryType {POINT, GAUSSIAN};
+struct OmcConfig {
+    //Simulation parameters
+    int nHist;
+    int nBatch;
+    double doseThreshold;
+
+    //Source Parameters
+    double monoEnergy;
+    char * spectrumFile;
+    //TODO: passable spectrum
+
+    enum sourceGeometryType sourceGeometry;
+    double sourceGaussianWidth; //Assuming 5mm FWHM penumbra if the source is gaussian
+};
+
+struct OmcConfig omcConfig;
+
 /* Function used to parse input from matRad */
 void parseInput(int nrhs, const mxArray *prhs[]) {
-
+    //Default values
+    omcConfig.nHist = 1e4;
+    omcConfig.nBatch = 10;
+    omcConfig.doseThreshold = 0.01;
+    omcConfig.monoEnergy = 0.1;
+    omcConfig.sourceGeometry = POINT;
+    omcConfig.sourceGaussianWidth = 2.123; //Assuming 5mm FWHM penumbra if the source is gaussian
+    
+    
     mxArray *tmp_fieldpointer;
     char *tmp;
 
@@ -112,38 +191,29 @@
     int nInput = 0;
         
     tmp_fieldpointer = mxGetField(mcOpt,0,"nHistories");
-<<<<<<< HEAD
-=======
-    status = mexCallMATLAB(1, &tmp2, 1,  &tmp_fieldpointer, "num2str");    
-    if (status != 0)
-        mexErrMsgIdAndTxt( "matRad:omc_matrad:Error","Call to num2str not successful");
-    else
-    {
-        tmp = mxArrayToString(tmp2);        
-        strcpy(input_items[nInput].value,tmp);
-    }
->>>>>>> 6ca79706
     
     //size_t nHistLength = mxGetNumberOfElements(tmp_fieldpointer);
     if (tmp_fieldpointer)    
-        omcConfig.nHist = mxGetScalar(nHistories);
+        omcConfig.nHist = mxGetScalar(tmp_fieldpointer);
     
     tmp_fieldpointer = mxGetField(mcOpt,0,"nBatches");
-<<<<<<< HEAD
     if (tmp_fieldpointer)
         omcConfig.nBatch = mxGetScalar(tmp_fieldpointer);
 
-=======
-    status = mexCallMATLAB(1, &tmp2, 1,  &tmp_fieldpointer, "num2str");    
-    if (status != 0)
-        mexErrMsgIdAndTxt( "matRad:omc_matrad:Error","Call to num2str not successful");
-    else
-    {
-        tmp = mxArrayToString(tmp2);        
-        strcpy(input_items[nInput].value,tmp);
-    }
->>>>>>> 6ca79706
-    
+    tmp_fieldpointer = mxGetField(mcOpt,0,"sourceGeometry");
+    if (tmp_fieldpointer) {
+        size_t buflen = mxGetNumberOfElements(tmp_fieldpointer) + 1;
+        char* sourceGeoTmpStr = (char*) mxCalloc(buflen + 1,sizeof(char));
+        if (mxGetString(tmp_fieldpointer, sourceGeoTmpStr, buflen) != 0) 
+            mexErrMsgIdAndTxt("MATLAB:explore:invalidStringArray","Invalid string for source Geometry");
+
+        if (strcmpi(sourceGeoTmpStr,"gaussian"))
+            omcConfig.sourceGeometry = GAUSSIAN;
+        else if (strcmpi(sourceGeoTmpStr,"point"))
+            omcConfig.sourceGeometry = POINT;
+        else
+            mexPrintf("Source geometry '%s' unkwnown, using 'point'",sourceGeoTmpStr);            
+    }
     
     /* Get splitting factor */
     /*  
@@ -165,29 +235,17 @@
     }
 
     tmp_fieldpointer = mxGetField(mcOpt,0,"spectrumFile");
-<<<<<<< HEAD
     if (tmp_fieldpointer) {
         size_t buflen = mxGetNumberOfElements(tmp_fieldpointer) + 1;
-        omcConfig.spectrumFile = mxCalloc(buflen + 1,sizeof(char));
+        omcConfig.spectrumFile = (char*) mxCalloc(buflen + 1,sizeof(char));
         if (mxGetString(tmp_fieldpointer, omcConfig.spectrumFile, buflen) != 0) 
             mexErrMsgIdAndTxt("MATLAB:explore:invalidStringArray","Invalid string for path to spectrum file!");
         
     }
-=======
-    tmp = mxArrayToString(tmp_fieldpointer);
-    strcpy(input_items[nInput].value,tmp);
-    
-    
-    nInput++;
-    sprintf(input_items[nInput].key,"mono energy");
-    tmp_fieldpointer = mxGetField(mcOpt,0,"monoEnergy");
-    status = mexCallMATLAB(1, &tmp2, 1,  &tmp_fieldpointer, "num2str");  
-
-    if (status != 0)
-        mexErrMsgIdAndTxt( "matRad:omc_matrad:Error","Call to num2str not successful");
->>>>>>> 6ca79706
     else
     {
+        size_t buflen = 255;
+        omcConfig.spectrumFile = (char*) mxCalloc(buflen + 1,sizeof(char));
         omcConfig.spectrumFile = "./spectra/mohan6.spectrum";
     }
    
@@ -268,20 +326,9 @@
     strcpy(input_items[nInput].value,tmp);
 
     tmp_fieldpointer = mxGetField(mcOpt,0,"relDoseThreshold");
-<<<<<<< HEAD
     if (tmp_fieldpointer)
-        omcConfig.doseThreshold = mxgetScalar(tmp_fieldpointer);
-    
-=======
-    status = mexCallMATLAB(1, &tmp2, 1,  &tmp_fieldpointer, "num2str");    
-    if (status != 0)
-        mexErrMsgIdAndTxt( "matRad:omc_matrad:Error","Call to num2str not successful");
-    else
-    {
-        tmp = mxArrayToString(tmp2);        
-        strcpy(input_items[nInput].value,tmp);
-    }
->>>>>>> 6ca79706
+        omcConfig.doseThreshold = mxGetScalar(tmp_fieldpointer);
+    
     
     input_idx = nInput;
     
@@ -295,22 +342,9 @@
     return;
 }
 
+
 /******************************************************************************/
 /* Geometry definitions */
-struct Geom {
-    int *med_indices;           // index of the media in each voxel
-    double *med_densities;      // density of the medium in each voxel
-    
-    int isize;                  // number of voxels on each direction
-    int jsize;
-    int ksize;
-    
-    double *xbounds;            // boundaries of voxels on each direction
-    double *ybounds;
-    double *zbounds;
-};
-struct Geom geometry;
-
 void initPhantom() {
     
     /* Get phantom information from matRad */
@@ -565,53 +599,6 @@
 const int MXEBIN = 200;     // number of energy bins of spectrum
 const int INVDIM = 1000;    // number of bins in inverse CDF
 
-struct Source {
-    int nmed;                   // number of media in phantom file
-    int spectrum;               // 0 : monoenergetic, 1 : spectrum
-    int charge;                 // 0 : photons, -1 : electron, +1 : positron
-    
-    /* For monoenergetic source */
-    double energy;
-    
-    /* For spectrum */
-    double deltak;              // number of elements in inverse CDF
-    double *cdfinv1;            // energy value of bin
-    double *cdfinv2;            // prob. that particle has energy xi
-    
-    /* Beamlets shape information */
-    int nbeamlets;               // number of beamlets per beam
-    int *ibeam;                  // index of beam per beamlet
-    
-    double *xsource;           // coordinates of the source of each beam
-    double *ysource;          
-    double *zsource;          
-        
-    double *xcorner;           // coordinates of the bixel corner
-    double *ycorner;           
-    double *zcorner;  
-    
-    double *xside1;           // coordinates of the first side of bixel
-    double *yside1;           
-    double *zside1;
-    
-    double *xside2;           // coordinates of the second side of bixel
-    double *yside2;           
-    double *zside2;
-        
-};
-struct Source source;
-
-struct OmcConfig {
-    int nHist = 1e6;
-    int nBatch = 10;
-    double doseThreshold = 0.01;
-    double monoEnergy = 0.1;
-    char spectrumFile[256];
-
-}
-
-struct OmcConfig omcConfig;
-
 void initSource() {
     
     /* Get spectrum file path from input data */
@@ -622,18 +609,18 @@
     source.spectrum = 1;    /* energy spectrum as default case */    
     
     if (source.spectrum) {
-        //removeSpaces(spectrum_file, buffer);
+        //removeSpaces(omcConfig.spectrumFile, buffer);
         
         /* Open .source file */
         FILE *fp;
         
         if ((fp = fopen(omcConfig.spectrumFile, "r")) == NULL) {
-            mexPrintf("Unable to open file: %s\n", spectrum_file);
+            mexPrintf("Unable to open file: %s\n", omcConfig.spectrumFile);
             exit(EXIT_FAILURE);
         }
         
         if (verbose_flag > 2)
-            mexPrintf("Path to spectrum file : %s\n", spectrum_file);      
+            mexPrintf("Path to spectrum file : %s\n", omcConfig.spectrumFile);      
         
         /* Read spectrum file title */
         fstatus = fgets(buffer, BUFFER_SIZE, fp);
@@ -1236,25 +1223,34 @@
     /* Norm of the resulting vector from the source of current beam to the 
      position of the particle on bixel */
     int ibeam = source.ibeam[ibeamlet];
-       
+
+    double sourcePos[3];
+
     //Gaussian Source
-    /*
-    double stdSource[3] = {0.5, 0.5, 0.5};
-    double rndNormalSource[3];
-    
-    rndNormalSource[0] = setStandardNormalRandom(source.xsource[ibeam],stdSource[0]);
-    rndNormalSource[1] = setStandardNormalRandom(source.ysource[ibeam],stdSource[1]);
-    rndNormalSource[2] = setStandardNormalRandom(source.zsource[ibeam],stdSource[2]);
-
-    double xd = xiso - rndNormalSource[0];
-    double yd = yiso - rndNormalSource[1];
-    double zd = ziso - rndNormalSource[2];
-    */
+
+    switch (omcConfig.sourceGeometry)
+    {
+        case POINT:
+            sourcePos[0] = source.xsource[ibeam];
+            sourcePos[1] = source.ysource[ibeam];
+            sourcePos[2] = source.zsource[ibeam];
+            break;
+        case GAUSSIAN: 
+            double stdSource[3] = {2.133, 2.133, 2.133};
+        
+            sourcePos[0] = setStandardNormalRandom(source.xsource[ibeam],stdSource[0]);
+            sourcePos[1] = setStandardNormalRandom(source.ysource[ibeam],stdSource[1]);
+            sourcePos[2] = setStandardNormalRandom(source.zsource[ibeam],stdSource[2]);
+            break;
+        default:
+            mexErrMsgIdAndTxt("matRad:matRad_ompInterface:invalidSourceGeometry","Source type not defined!");
+    }
+        
 
     //Point source
-    double xd = xiso - source.xsource[ibeam];
-    double yd = yiso - source.ysource[ibeam];
-    double zd = ziso - source.zsource[ibeam];
+    double xd = xiso - sourcePos[0];
+    double yd = yiso - sourcePos[1];
+    double zd = ziso - sourcePos[2];
 
 
     double vnorm = sqrt(xd*xd + yd*yd + zd*zd);            
@@ -1579,11 +1575,7 @@
         mwSize newnnz = j_nnz + (mwSize) linIx;
 
         /* Check if we need to reallocate for sparse matrix */
-<<<<<<< HEAD
-        if ((linIx + nnz) > nzmax) {
-=======
         if (newnnz > nzmax) {
->>>>>>> 6ca79706
             mwSize oldnzmax = nzmax;
             percent_sparse += percentage_steps;
             nzmax = (mwSize) ceil((double)nCubeElements*(double)source.nbeamlets*percent_sparse);
